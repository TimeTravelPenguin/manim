--- conflicted
+++ resolved
@@ -2056,8 +2056,6 @@
         sum_graph.background_image_file = "blue_yellow_gradient"
         return pulse_graph, echo_graph, sum_graph
 
-<<<<<<< HEAD
-=======
 class MentionPRFNuance(TeacherStudentsScene):
     def construct(self):
         title = TextMobject(
@@ -2278,8 +2276,6 @@
         vector_gdw.scale(0.05)
         vector_gdw.move_to(plane_gdw)
         vector_gdw.shift(2*RIGHT)
->>>>>>> baa5a1bb
-
 
         self.add(randy, dish, bubble, plane_cloud, pulse)
         self.play(randy.change, "confused")
