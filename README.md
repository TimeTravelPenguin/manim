# Manim
Animation engine for explanatory math videos.

For those who want to play around with this tool, I should be upfront that I've mostly had my own use cases (i.e. 3b1b videos) in mind while building it, and it might not be the most friendly thing to get up and running.  In particular, I have not done a great job tracking requirements, and documentation, to put it euphamistically, almost exclusively takes the form of naming conventions.

For 9/10 math animation needs, you'd probably be better off using a more well-maintained tool, like matplotlib, mathematica or even going a non-programatic route with something like After Effects.  I also happen to think the program "Grapher" built into osx is really great, and surprisingly versatile for many needs.  My own reasons for building this tool and using it for videos are twofold, and I'm not sure how well they apply to other people's use cases.

  1) If I wish to work with some new type of mathematical thing (e.g. a fractal), or to experiment with a different type of animation, it's easier to work it into the underlying system and manipulate it the same way as more standard objects/animation.  Admittedly, though, part of the reason I find this easier is because I'm more familiar with the underlying system here than I am with others.  This keeps me from shying away from certain video topics that I would otherwise have no idea how to animate.

  2) Having my own tool has been a forcing function for having a style which is more original than what I may have otherwise produced. The cost of this was slower video production when the tool was in its early days, and during points when I do some kind of rehaul, but I think the artistic benefit is a real one.  If you wish to use this tool and adopt the same style, by all means feel free.  In fact, I encourage it.  But the tricky part about anything which confers the benefit of originality is that this benefit cannot be easily shared.


## Install requirements

Manim dependencies rely on system libraries you will need to install on your
operating system:
* ffmpeg
* latex

Then you can install the python dependencies:
```sh
pip install -r requirements.txt
```

Note: pip will install the python module `aggdraw` from
https://github.com/scottopell/aggdraw-64bits/ and it might requires additional
dependencies.

This doesn't install freetype, but I don't think it's required for this project

## How to Use
Try running the following:
```sh
python extract_scene.py -p example_scenes.py SquareToCircle
```

`-p` gives a preview of an animation, `-w` will write it to a file, and `-s` will show/save the final image in the animation.

You will probably want to change the MOVIE_DIR constant to be whatever direction you want video files to output to.

Look through the old_projects folder to see the code for previous 3b1b videos.  

While developing a scene, the `-s` flag is helpful to just see what things look like at the end without having to generate the full animation.  It can also be helpful to put `self.force_skipping()` at the top of the construct method, and `self.revert_to_original_skipping_status()` before the portion of the scene that you want to test, and run with the `-p` flag to just see a preview of one part of the scene.

<<<<<<< HEAD
Scene with `PiCreatures` are somewhat 3b1b specific, so the specific designs for various expressions are not part of the public repo.  You should still be able to run them, but they will fall back on using the "plain" expression for the creature.
=======
-p gives a preview of an animation, -w will write it to a file, and -s will show/save the final image in the animation.

## Docker Method
Since its a bit tricky to get all the dependencies set up just right, there is
a Dockerfile provided.

1. [Install Docker](https://www.docker.com/products/overview)
2. Build docker image. `docker build -t manim .`
3. Run it! `docker run --rm -v "$PWD/files":/app/files manim example_scenes.py WarpSquare`

You'll find the output images in `./files` as usual.
>>>>>>> c2c59267
<|MERGE_RESOLUTION|>--- conflicted
+++ resolved
@@ -42,10 +42,7 @@
 
 While developing a scene, the `-s` flag is helpful to just see what things look like at the end without having to generate the full animation.  It can also be helpful to put `self.force_skipping()` at the top of the construct method, and `self.revert_to_original_skipping_status()` before the portion of the scene that you want to test, and run with the `-p` flag to just see a preview of one part of the scene.
 
-<<<<<<< HEAD
 Scene with `PiCreatures` are somewhat 3b1b specific, so the specific designs for various expressions are not part of the public repo.  You should still be able to run them, but they will fall back on using the "plain" expression for the creature.
-=======
--p gives a preview of an animation, -w will write it to a file, and -s will show/save the final image in the animation.
 
 ## Docker Method
 Since its a bit tricky to get all the dependencies set up just right, there is
@@ -53,7 +50,4 @@
 
 1. [Install Docker](https://www.docker.com/products/overview)
 2. Build docker image. `docker build -t manim .`
-3. Run it! `docker run --rm -v "$PWD/files":/app/files manim example_scenes.py WarpSquare`
-
-You'll find the output images in `./files` as usual.
->>>>>>> c2c59267
+3. Run it! `docker run --rm -v "$PWD/files":/app/files manim example_scenes.py WarpSquare`