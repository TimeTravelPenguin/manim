import inspect
import random
import warnings
import platform

from tqdm import tqdm as ProgressDisplay
import numpy as np

from ..animation.animation import Animation
from ..animation.transform import MoveToTarget, ApplyMethod
from ..camera.camera import Camera
from ..constants import *
from ..config import camera_config, file_writer_config
from ..container.container import Container
from ..logger import logger
from ..mobject.mobject import Mobject
from ..scene.scene_file_writer import SceneFileWriter
from ..utils.iterables import list_update


class Scene(Container):
    """
    A Scene can be thought of as the Canvas of your animation.
    All of your own named Scenes will be subclasses of this Scene, or
    other named scenes.

    Use a construct() function to tell Manim what should go on in the Scene.

    E.G:

        class MyScene(Scene):
            def construct(self):
                self.play(
                    Write(Text("Hello World!"))
                )

    Some important variables to note are:
        camera: The camera object to be used for the scene.
        file_writer : The object that writes the animations in the scene to a video file.
        mobjects : The list of mobjects present in the scene.
        foreground_mobjects : List of mobjects explicitly in the foreground.
        num_plays : Number of play() functions in the scene.
        time: time elapsed since initialisation of scene.
        random_seed: The seed with which all random operations are done.
    """

    CONFIG = {
        "camera_class": Camera,
        "skip_animations": False,
        "always_update_mobjects": False,
        "random_seed": 0,
    }

    def __init__(self, **kwargs):
        Container.__init__(self, **kwargs)
        self.camera = self.camera_class(**camera_config)
        self.file_writer = SceneFileWriter(self, **file_writer_config,)

        self.mobjects = []
        # TODO, remove need for foreground mobjects
        self.foreground_mobjects = []
        self.num_plays = 0
        self.time = 0
        self.original_skipping_status = file_writer_config["skip_animations"]
        if self.random_seed is not None:
            random.seed(self.random_seed)
            np.random.seed(self.random_seed)

        self.setup()
        try:
            self.construct()
        except EndSceneEarlyException:
            pass
        self.tear_down()
        self.file_writer.finish()
        self.print_end_message()

    def setup(self):
        """
        This is meant to be implemented by any scenes which
        are comonly subclassed, and have some common setup
        involved before the construct method is called.
        """
        pass

    def tear_down(self):
        """
        This is meant to be implemented by any scenes which
        are comonly subclassed, and have some common method
        to be invoked before the scene ends.
        """
        pass

    def construct(self):
        """
        The primary method for constructing (i.e adding content to)
        the Scene.
        """
        pass  # To be implemented in subclasses

    def __str__(self):
        return self.__class__.__name__

    def print_end_message(self):
        """
        Used internally to print the number of
        animations played after the scene ends, 
        as well as the name of the scene rendered 
        (useful when using the `-a` option).
        """
        logger.info(f"Rendered {str(self)}\nPlayed {self.num_plays} animations")

    def set_variables_as_attrs(self, *objects, **newly_named_objects):
        """
        This method is slightly hacky, making it a little easier
        for certain methods (typically subroutines of construct)
        to share local variables.
        """
        caller_locals = inspect.currentframe().f_back.f_locals
        for key, value in list(caller_locals.items()):
            for o in objects:
                if value is o:
                    setattr(self, key, value)
        for key, value in list(newly_named_objects.items()):
            setattr(self, key, value)
        return self

    def get_attrs(self, *keys):
        """
        Gets attributes of a scene given the attribute's identifier/name.

        Parameters
        ----------
        *keys : str
            Name(s) of the argument(s) to return the attribute of.

        Returns
        -------
        list
            List of attributes of the passed identifiers.
        """
        return [getattr(self, key) for key in keys]

    # Only these methods should touch the camera
    def set_camera(self, camera):
        """
        Sets the scene's camera to be the passed Camera Object.

        Parameters
        ----------
        camera : Camera
            The camera object to use.
        """
        self.camera = camera

    def get_frame(self):
        """
        Gets the current frame as NumPy array.

        Returns
        -------
        np.array
            NumPy array of pixel values of each pixel in screen.
            The shape of the array is height x width x 3
        """
        return np.array(self.camera.get_pixel_array())

    def get_image(self):
        """
        Gets current frame as PIL Image

        Returns
        -------
        PIL.Image
            PIL Image object of current frame.
        """
        return self.camera.get_image()

    def set_camera_pixel_array(self, pixel_array):
        """
        Sets the camera's pixel array to the passed pixel
        array. Does not impact what the scene currently displays.

        Parameters
        ----------
        pixel_array: Union[np.ndarray,list,tuple]
            Pixel array
        """
        self.camera.set_pixel_array(pixel_array)

    def set_camera_background(self, background):
        """
        Sets the camera to display a Pixel Array
        in the background.

        Parameters
        ----------
        background: Union[np.ndarray,list,tuple]
            The Pixel Array of the background.
        """
        self.camera.set_background(background)

    def reset_camera(self):
        """
        Resets the Camera to its original configuration.
        """
        self.camera.reset()

    def capture_mobjects_in_camera(
        self, mobjects, **kwargs
    ):  # TODO Add more detail to docstring.
        """
        This method is used internally.
        """
        self.camera.capture_mobjects(mobjects, **kwargs)

    def update_frame(  # TODO Description in Docstring
        self,
        mobjects=None,
        background=None,
        include_submobjects=True,
        ignore_skipping=True,
        **kwargs,
    ):
        """
        Parameters:
        -----------
        mobjects: list, optional
            list of mobjects

        background: np.ndarray, optional
            Pixel Array for Background.

        include_submobjects: bool, optional

        ignore_skipping : bool, optional

        **kwargs

        """
        if file_writer_config["skip_animations"] and not ignore_skipping:
            return
        if mobjects is None:
            mobjects = list_update(self.mobjects, self.foreground_mobjects,)
        if background is not None:
            self.set_camera_pixel_array(background)
        else:
            self.reset_camera()

        kwargs["include_submobjects"] = include_submobjects
        self.capture_mobjects_in_camera(mobjects, **kwargs)

    def freeze_background(self):
        self.update_frame()
        self.set_camera(Camera(self.get_frame()))
        self.clear()

    ###

    def update_mobjects(self, dt):
        """
        Begins updating all mobjects in the Scene.

        Parameters
        ----------
        dt: int or float
            Change in time between updates. Defaults (mostly) to 1/frames_per_second
        """
        for mobject in self.mobjects:
            mobject.update(dt)

    def should_update_mobjects(self):
        """
        Returns True if any mobject in Scene is being updated
        or if the scene has always_update_mobjects set to true.

        Returns
        -------
            bool
        """
        return self.always_update_mobjects or any(
            [mob.has_time_based_updater() for mob in self.get_mobject_family_members()]
        )

    ###

    def get_time(self):
        """
        Returns time in seconds elapsed after initialisation of scene

        Returns
        -------
        self.time : float
            Returns time in seconds elapsed after initialisation of scene
        """
        return self.time

    def increment_time(self, d_time):
        """
        Increments the time elapsed after intialisation of scene by
        passed "d_time".

        Parameters
        ----------
        d_time : int or float
            Time in seconds to increment by.
        """
        self.time += d_time

    ###

    def get_top_level_mobjects(self):
        """
        Returns all mobjects which are not submobjects.

        Returns
        -------
        list
            List of top level mobjects.
        """
        # Return only those which are not in the family
        # of another mobject from the scene
        mobjects = self.get_mobjects()
        families = [m.get_family() for m in mobjects]

        def is_top_level(mobject):
            num_families = sum([(mobject in family) for family in families])
            return num_families == 1

        return list(filter(is_top_level, mobjects))

    def get_mobject_family_members(self):
        """
        Returns list of family-members of all mobjects in scene.
        If a Circle() and a VGroup(Rectangle(),Triangle()) were added,
        it returns not only the Circle(), Rectangle() and Triangle(), but
        also the VGroup() object.

        Returns
        -------
        list
            List of mobject family members.
        """
        return self.camera.extract_mobject_family_members(self.mobjects)

    def add(self, *mobjects):
        """
        Mobjects will be displayed, from background to
        foreground in the order with which they are added.

        Parameters
        ---------
        *mobjects : Mobject
            Mobjects to add.

        Returns
        -------
        Scene
            The same scene after adding the Mobjects in.

        """
        mobjects = [*mobjects, *self.foreground_mobjects]
        self.restructure_mobjects(to_remove=mobjects)
        self.mobjects += mobjects
        return self

    def add_mobjects_among(self, values):
        """
        This is meant mostly for quick prototyping,
        e.g. to add all mobjects defined up to a point,
        call self.add_mobjects_among(locals().values())
        """
        self.add(*filter(lambda m: isinstance(m, Mobject), values))
        return self

    def remove(self, *mobjects):
        """
        Removes mobjects in the passed list of mobjects
        from the scene and the foreground, by removing them
        from "mobjects" and "foreground_mobjects"

        Parameters
        ----------
        *mobjects : Mobject
            The mobjects to remove.
        """
        for list_name in "mobjects", "foreground_mobjects":
            self.restructure_mobjects(mobjects, list_name, False)
        return self

    def restructure_mobjects(
        self, to_remove, mobject_list_name="mobjects", extract_families=True
    ):
        """
        tl:wr
            If your scene has a Group(), and you removed a mobject from the Group,
            this dissolves the group and puts the rest of the mobjects directly
            in self.mobjects or self.foreground_mobjects.

        In cases where the scene contains a group, e.g. Group(m1, m2, m3), but one
        of its submobjects is removed, e.g. scene.remove(m1), the list of mobjects
        will be edited to contain other submobjects, but not m1, e.g. it will now
        insert m2 and m3 to where the group once was.

        Parameters
        ----------
        to_remove : Mobject
            The Mobject to remove.

        mobject_list_name : str, optional
            The list of mobjects ("mobjects", "foreground_mobjects" etc) to remove from.

        extract_families : bool, optional
            Whether the mobject's families should be recursively extracted.

        Returns
        -------
        Scene
            The Scene mobject with restructured Mobjects.
        """
        if extract_families:
            to_remove = self.camera.extract_mobject_family_members(to_remove)
        _list = getattr(self, mobject_list_name)
        new_list = self.get_restructured_mobject_list(_list, to_remove)
        setattr(self, mobject_list_name, new_list)
        return self

    def get_restructured_mobject_list(self, mobjects, to_remove):
        """
        Given a list of mobjects and a list of mobjects to be removed, this
        filters out the removable mobjects from the list of mobjects.

        Parameters
        ----------

        mobjects : list
            The Mobjects to check.

        to_remove : list
            The list of mobjects to remove.

        Returns
        -------
        list
            The list of mobjects with the mobjects to remove removed.
        """

        new_mobjects = []

        def add_safe_mobjects_from_list(list_to_examine, set_to_remove):
            for mob in list_to_examine:
                if mob in set_to_remove:
                    continue
                intersect = set_to_remove.intersection(mob.get_family())
                if intersect:
                    add_safe_mobjects_from_list(mob.submobjects, intersect)
                else:
                    new_mobjects.append(mob)

        add_safe_mobjects_from_list(mobjects, set(to_remove))
        return new_mobjects

    # TODO, remove this, and calls to this
    def add_foreground_mobjects(self, *mobjects):
        """
        Adds mobjects to the foreground, and internally to the list
        foreground_mobjects, and mobjects.

        Parameters
        ----------
        *mobjects : Mobject
            The Mobjects to add to the foreground.

        Returns
        ------
        Scene
            The Scene, with the foreground mobjects added.
        """
        self.foreground_mobjects = list_update(self.foreground_mobjects, mobjects)
        self.add(*mobjects)
        return self

    def add_foreground_mobject(self, mobject):
        """
        Adds a single mobject to the foreground, and internally to the list
        foreground_mobjects, and mobjects.

        Parameters
        ----------
        mobject : Mobject
            The Mobject to add to the foreground.

        Returns
        ------
        Scene
            The Scene, with the foreground mobject added.
        """
        return self.add_foreground_mobjects(mobject)

    def remove_foreground_mobjects(self, *to_remove):
        """
        Removes mobjects from the foreground, and internally from the list
        foreground_mobjects.

        Parameters
        ----------
        *to_remove : Mobject
            The mobject(s) to remove from the foreground.

        Returns
        ------
        Scene
            The Scene, with the foreground mobjects removed.
        """
        self.restructure_mobjects(to_remove, "foreground_mobjects")
        return self

    def remove_foreground_mobject(self, mobject):
        """
        Removes a single mobject from the foreground, and internally from the list
        foreground_mobjects.

        Parameters
        ----------
        mobject : Mobject
            The mobject to remove from the foreground.

        Returns
        ------
        Scene
            The Scene, with the foreground mobject removed.
        """
        return self.remove_foreground_mobjects(mobject)

    def bring_to_front(self, *mobjects):
        """
        Adds the passed mobjects to the scene again,
        pushing them to he front of the scene.

        Parameters
        ----------
        *mobjects : Mobject
            The mobject(s) to bring to the front of the scene.

        Returns
        ------
        Scene
            The Scene, with the mobjects brought to the front
            of the scene.
        """
        self.add(*mobjects)
        return self

    def bring_to_back(self, *mobjects):
        """
        Removes the mobject from the scene and
        adds them to the back of the scene.

        Parameters
        ----------
        *mobjects : Mobject
            The mobject(s) to push to the back of the scene.

        Returns
        ------
        Scene
            The Scene, with the mobjects pushed to the back
            of the scene.
        """
        self.remove(*mobjects)
        self.mobjects = list(mobjects) + self.mobjects
        return self

    def clear(self):
        """
        Removes all mobjects present in self.mobjects
        and self.foreground_mobjects from the scene.

        Returns
        ------
        Scene
            The Scene, with all of its mobjects in
            self.mobjects and self.foreground_mobjects
            removed.
        """
        self.mobjects = []
        self.foreground_mobjects = []
        return self

    def get_mobjects(self):
        """
        Returns all the mobjects in self.mobjects

        Returns
        ------
        list
            The list of self.mobjects .
        """
        return list(self.mobjects)

    def get_mobject_copies(self):
        """
        Returns a copy of all mobjects present in
        self.mobjects .

        Returns
        ------
        list
            A list of the copies of all the mobjects
            in self.mobjects
        """
        return [m.copy() for m in self.mobjects]

    def get_moving_mobjects(self, *animations):
        """
        Gets all moving mobjects in the passed animation(s).

        Parameters
        ----------
        *animations : Animation
            The animations to check for moving mobjects.

        Returns
        ------
        list
            The list of mobjects that could be moving in
            the Animation(s)
        """
        # Go through mobjects from start to end, and
        # as soon as there's one that needs updating of
        # some kind per frame, return the list from that
        # point forward.
        animation_mobjects = [anim.mobject for anim in animations]
        mobjects = self.get_mobject_family_members()
        for i, mob in enumerate(mobjects):
            update_possibilities = [
                mob in animation_mobjects,
                len(mob.get_family_updaters()) > 0,
                mob in self.foreground_mobjects,
            ]
            if any(update_possibilities):
                return mobjects[i:]
        return []

    def get_time_progression(
        self, run_time, n_iterations=None, override_skip_animations=False
    ):
        """
        You will hardly use this when making your own animations.
        This method is for Manim's internal use.

        Returns a CommandLine ProgressBar whose fill_time
        is dependent on the run_time of an animation,
        the iterations to perform in that animation
        and a bool saying whether or not to consider
        the skipped animations.

        Parameters
        ----------
        run_time: float
            The run_time of the animation.

        n_iterations: int, optional
            The number of iterations in the animation.

        override_skip_animations: bool, optional
            Whether or not to show skipped animations in the progress bar.

        Returns
        ------
        ProgressDisplay
            The CommandLine Progress Bar.
        """
        if file_writer_config["skip_animations"] and not override_skip_animations:
            times = [run_time]
        else:
            step = 1 / self.camera.frame_rate
            times = np.arange(0, run_time, step)
        time_progression = ProgressDisplay(
<<<<<<< HEAD
            times, total=n_iterations,
            leave=file_writer_config['leave_progress_bars'],
            ascii=True if platform.system() == 'Windows' else None,
            disable=not file_writer_config["progress_bar"],
=======
            times,
            total=n_iterations,
            leave=file_writer_config["leave_progress_bars"],
            ascii=True if platform.system() == "Windows" else None,
>>>>>>> 1f85f851
        )
        return time_progression

    def get_run_time(self, animations):
        """
        Gets the total run time for a list of animations.

        Parameters
        ----------
        animations: list of Animation
            A list of the animations whose total
            run_time is to be calculated.

        Returns
        ------
        float
            The total run_time of all of the animations in the list.
        """

        return np.max([animation.run_time for animation in animations])

    def get_animation_time_progression(self, animations):
        """
        You will hardly use this when making your own animations.
        This method is for Manim's internal use.

        Uses get_time_progression to obtaina
        CommandLine ProgressBar whose fill_time is
        dependent on the qualities of the passed Animation,

        Parameters
        ----------
        animations : list of Animation
            The list of animations to get
            the time progression for.

        Returns
        ------
        ProgressDisplay
            The CommandLine Progress Bar.
        """
        run_time = self.get_run_time(animations)
        time_progression = self.get_time_progression(run_time)
        time_progression.set_description(
            "".join(
                [
                    "Animation {}: ".format(self.num_plays),
                    str(animations[0]),
                    (", etc." if len(animations) > 1 else ""),
                ]
            )
        )
        return time_progression

    def compile_play_args_to_animation_list(self, *args, **kwargs):
        """
        Each arg can either be an animation, or a mobject method
        followed by that methods arguments (and potentially follow
        by a dict of kwargs for that method).
        This animation list is built by going through the args list,
        and each animation is simply added, but when a mobject method
        s hit, a MoveToTarget animation is built using the args that
        follow up until either another animation is hit, another method
        is hit, or the args list runs out.

        Parameters
        ----------
        *args : Animation or method of a mobject, which is followed by that method's arguments

        **kwargs : any named arguments like run_time or lag_ratio.

        Returns
        -------
        list : list of animations with the parameters applied to them.
        """
        animations = []
        state = {
            "curr_method": None,
            "last_method": None,
            "method_args": [],
        }

        def compile_method(state):
            if state["curr_method"] is None:
                return
            mobject = state["curr_method"].__self__
            if state["last_method"] and state["last_method"].__self__ is mobject:
                animations.pop()
                # method should already have target then.
            else:
                mobject.generate_target()
            #
            if len(state["method_args"]) > 0 and isinstance(
                state["method_args"][-1], dict
            ):
                method_kwargs = state["method_args"].pop()
            else:
                method_kwargs = {}
            state["curr_method"].__func__(
                mobject.target, *state["method_args"], **method_kwargs
            )
            animations.append(MoveToTarget(mobject))
            state["last_method"] = state["curr_method"]
            state["curr_method"] = None
            state["method_args"] = []

        for arg in args:
            if isinstance(arg, Animation):
                compile_method(state)
                animations.append(arg)
            elif inspect.ismethod(arg):
                compile_method(state)
                state["curr_method"] = arg
            elif state["curr_method"] is not None:
                state["method_args"].append(arg)
            elif isinstance(arg, Mobject):
                raise Exception(
                    """
                    I think you may have invoked a method
                    you meant to pass in as a Scene.play argument
                """
                )
            else:
                raise Exception("Invalid play arguments")
        compile_method(state)

        for animation in animations:
            # This is where kwargs to play like run_time and rate_func
            # get applied to all animations
            animation.update_config(**kwargs)

        return animations

    def update_skipping_status(self):
        """
        This method is used internally to check if the current
        animation needs to be skipped or not. It also checks if
        the number of animations that were played correspond to
        the number of animations that need to be played, and
        raises an EndSceneEarlyException if they don't correspond.
        """

        if file_writer_config["from_animation_number"]:
            if self.num_plays == file_writer_config["from_animation_number"]:
                file_writer_config["skip_animations"] = False
        if file_writer_config["upto_animation_number"]:
            if self.num_plays >= file_writer_config["upto_animation_number"]:
                file_writer_config["skip_animations"] = True
                raise EndSceneEarlyException()

    def handle_play_like_call(func):
        """
        This method is used internally to wrap the
        passed function, into a function that
        actually writes to the video stream.
        Simultaneously, it also adds to the number
        of animations played.

        Parameters
        ----------
        func : function
            The play() like function that has to be
            written to the video file stream.

        Returns
        -------
        function
            The play() like function that can now write
            to the video file stream.
        """

        def wrapper(self, *args, **kwargs):
            self.update_skipping_status()
            allow_write = not file_writer_config["skip_animations"]
            self.file_writer.begin_animation(allow_write)
            func(self, *args, **kwargs)
            self.file_writer.end_animation(allow_write)
            self.num_plays += 1

        return wrapper

    def begin_animations(self, animations):
        """
        This method begins the list of animations that is passed,
        and adds any mobjects involved (if not already present)
        to the scene again.

        Parameters
        ----------
        animations : list
            List of involved animations.

        """
        curr_mobjects = self.get_mobject_family_members()
        for animation in animations:
            # Begin animation
            animation.begin()
            # Anything animated that's not already in the
            # scene gets added to the scene
            mob = animation.mobject
            if mob not in curr_mobjects:
                self.add(mob)
                curr_mobjects += mob.get_family()

    def progress_through_animations(self, animations):
        """
        This method progresses through each animation
        in the list passed and and updates the frames as required.

        Parameters
        ----------
        animations : list
            List of involved animations.
        """
        # Paint all non-moving objects onto the screen, so they don't
        # have to be rendered every frame
        moving_mobjects = self.get_moving_mobjects(*animations)
        self.update_frame(excluded_mobjects=moving_mobjects)
        static_image = self.get_frame()
        last_t = 0
        for t in self.get_animation_time_progression(animations):
            dt = t - last_t
            last_t = t
            for animation in animations:
                animation.update_mobjects(dt)
                alpha = t / animation.run_time
                animation.interpolate(alpha)
            self.update_mobjects(dt)
            self.update_frame(moving_mobjects, static_image)
            self.add_frames(self.get_frame())

    def finish_animations(self, animations):
        """
        This function cleans up after the end
        of each animation in the passed list.

        Parameters
        ----------
        animations : list
            list of animations to finish.
        """
        for animation in animations:
            animation.finish()
            animation.clean_up_from_scene(self)
        self.mobjects_from_last_animation = [anim.mobject for anim in animations]
        if file_writer_config["skip_animations"]:
            # TODO, run this call in for each animation?
            self.update_mobjects(self.get_run_time(animations))
        else:
            self.update_mobjects(0)

    @handle_play_like_call
    def play(self, *args, **kwargs):
        """
        This method is used to prep the animations for rendering,
        apply the arguments and parameters required to them,
        render them, and write them to the video file.

        Parameters
        ----------
        *args : Animation or mobject with mobject method and params
        **kwargs : named parameters affecting what was passed in *args e.g run_time, lag_ratio etc.
        """
        if len(args) == 0:
            warnings.warn("Called Scene.play with no animations")
            return
        animations = self.compile_play_args_to_animation_list(*args, **kwargs)
        self.begin_animations(animations)
        self.progress_through_animations(animations)
        self.finish_animations(animations)

    def idle_stream(self):
        """
        This method is used internally to
        idle the video file_writer until an
        animation etc needs to be written
        to the video file.
        """
        self.file_writer.idle_stream()

    def clean_up_animations(self, *animations):
        """
        This method cleans up and removes from the
        scene all the animations that were passed

        Parameters
        ----------
        *animations : Animation
            Animation to clean up.

        Returns
        -------
        Scene
            The scene with the animations
            cleaned up.

        """
        for animation in animations:
            animation.clean_up_from_scene(self)
        return self

    def get_mobjects_from_last_animation(self):
        """
        This method returns the mobjects from the previous
        played animation, if any exist, and returns an empty
        list if not.

        Returns
        --------
        list
            The list of mobjects from the previous animation.

        """
        if hasattr(self, "mobjects_from_last_animation"):
            return self.mobjects_from_last_animation
        return []

    def get_wait_time_progression(self, duration, stop_condition):
        """
        This method is used internally to obtain the CommandLine
        Progressbar for when self.wait() is called in a scene.

        Parameters
        ----------
        duration: int or float
            duration of wait time

        stop_condition : function
            The function which determines whether to continue waiting.

        Returns
        -------
        ProgressBar
            The CommandLine ProgressBar of the wait time

        """
        if stop_condition is not None:
            time_progression = self.get_time_progression(
                duration,
                n_iterations=-1,  # So it doesn't show % progress
                override_skip_animations=True,
            )
            time_progression.set_description(
                "Waiting for {}".format(stop_condition.__name__)
            )
        else:
            time_progression = self.get_time_progression(duration)
            time_progression.set_description("Waiting {}".format(self.num_plays))
        return time_progression

    @handle_play_like_call
    def wait(self, duration=DEFAULT_WAIT_TIME, stop_condition=None):
        """
        This method is used to wait, and do nothing to the scene, for some
        duration.
        Updaters stop updating, nothing happens.

        Parameters
        ----------
        duration : float or int, optional
            The duration of wait time.
        stop_condition :
            A function that determines whether to stop waiting or not.

        Returns
        -------
        Scene
            The scene, after waiting.
        """
        self.update_mobjects(dt=0)  # Any problems with this?
        if self.should_update_mobjects():
            time_progression = self.get_wait_time_progression(duration, stop_condition)
            # TODO, be smart about setting a static image
            # the same way Scene.play does
            last_t = 0
            for t in time_progression:
                dt = t - last_t
                last_t = t
                self.update_mobjects(dt)
                self.update_frame()
                self.add_frames(self.get_frame())
                if stop_condition is not None and stop_condition():
                    time_progression.close()
                    break
        elif file_writer_config["skip_animations"]:
            # Do nothing
            return self
        else:
            self.update_frame()
            dt = 1 / self.camera.frame_rate
            n_frames = int(duration / dt)
            frame = self.get_frame()
            self.add_frames(*[frame] * n_frames)
        return self

    def wait_until(self, stop_condition, max_time=60):
        """
        Like a wrapper for wait().
        You pass a function that determines whether to continue waiting,
        and a max wait time if that is never fulfilled.

        Parameters
        ----------
        stop_condition : function
            The function whose boolean return value determines whether to continue waiting

        max_time : int or float, optional
            The maximum wait time in seconds, if the stop_condition is never fulfilled.
        """
        self.wait(max_time, stop_condition=stop_condition)

    def force_skipping(self):
        """
        This forces the skipping of animations,
        by setting original_skipping_status to
        whatever skip_animations was, and setting
        skip_animations to True.

        Returns
        -------
        Scene
            The Scene, with skipping turned on.
        """
        self.original_skipping_status = self.SKIP_ANIMATIONS
        self.SKIP_ANIMATIONS = True
        return self

    def revert_to_original_skipping_status(self):
        """
        Forces the scene to go back to its original skipping status,
        by setting skip_animations to whatever it reads
        from original_skipping_status.

        Returns
        -------
        Scene
            The Scene, with the original skipping status.
        """
        if hasattr(self, "original_skipping_status"):
            self.SKIP_ANIMATIONS = self.original_skipping_status
        return self

    def add_frames(self, *frames):
        """
        Adds a frame to the video_file_stream

        Parameters
        ----------
        *frames : numpy.ndarray
            The frames to add, as pixel arrays.
        """
        dt = 1 / self.camera.frame_rate
        self.increment_time(len(frames) * dt)
        if file_writer_config["skip_animations"]:
            return
        for frame in frames:
            self.file_writer.write_frame(frame)

    def add_sound(self, sound_file, time_offset=0, gain=None, **kwargs):
        """
        This method is used to add a sound to the animation.

        Parameters
        ----------
        sound_file : str
            The path to the sound file.

        time_offset : int,float, optional
            The offset in the sound file after which
            the sound can be played.

        gain :

        """
        if self.SKIP_ANIMATIONS:
            return
        time = self.get_time() + time_offset
        self.file_writer.add_sound(sound_file, time, gain, **kwargs)

    def show_frame(self):
        """
        Opens the current frame in the Default Image Viewer
        of your system.
        """
        self.update_frame(ignore_skipping=True)
        self.get_image().show()


class EndSceneEarlyException(Exception):
    pass<|MERGE_RESOLUTION|>--- conflicted
+++ resolved
@@ -677,17 +677,11 @@
             step = 1 / self.camera.frame_rate
             times = np.arange(0, run_time, step)
         time_progression = ProgressDisplay(
-<<<<<<< HEAD
-            times, total=n_iterations,
-            leave=file_writer_config['leave_progress_bars'],
-            ascii=True if platform.system() == 'Windows' else None,
-            disable=not file_writer_config["progress_bar"],
-=======
             times,
             total=n_iterations,
             leave=file_writer_config["leave_progress_bars"],
             ascii=True if platform.system() == "Windows" else None,
->>>>>>> 1f85f851
+            disable=not file_writer_config["progress_bar"],
         )
         return time_progression
 
