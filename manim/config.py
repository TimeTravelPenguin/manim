"""
config.py
---------
Process the manim.cfg file and the command line arguments into a single
config object.
"""
import os
import sys

import colour

from . import constants
from .utils.config_utils import (
    _init_dirs,
    args,
    config_parser,
    file_writer_config,
    successfully_read_files,
)
from .logger import logger
from .utils.tex import TexTemplate, TexTemplateFromFile

__all__ = ["config", "camera_config"]

logger.info(f"Read configuration files: {successfully_read_files}")


def _parse_config(config_parser, args):
    """Parse config files and CLI arguments into a single dictionary."""
    # By default, use the CLI section of the digested .cfg files
    default = config_parser["CLI"]

    # Handle the *_quality flags.  These determine the section to read
    # and are stored in 'camera_config'.  Note the highest resolution
    # passed as argument will be used.
    for flag in ["fourk_quality", "high_quality", "medium_quality", "low_quality"]:
        if getattr(args, flag):
            section = config_parser[flag]
            break
    else:
        section = config_parser["CLI"]
    config = {opt: section.getint(opt) for opt in config_parser[flag]}

    # The -r, --resolution flag overrides the *_quality flags
    if args.resolution is not None:
        if "," in args.resolution:
            height_str, width_str = args.resolution.split(",")
            height, width = int(height_str), int(width_str)
        else:
            height, width = int(args.resolution), int(16 * height / 9)
        config["camera_config"].update({"pixel_height": height, "pixel_width": width})

    # Handle the -c (--color) flag
    if args.color is not None:
        try:
            background_color = colour.Color(args.color)
        except AttributeError as err:
            logger.warning("Please use a valid color.")
            logger.error(err)
            sys.exit(2)
    else:
        background_color = colour.Color(default["background_color"])
    config["background_color"] = background_color

    # Set the rest of the frame properties
    config["frame_height"] = 8.0
    config["frame_width"] = (
        config["frame_height"] * config["pixel_width"] / config["pixel_height"]
    )
    config["frame_y_radius"] = config["frame_height"] / 2
    config["frame_x_radius"] = config["frame_width"] / 2
    config["top"] = config["frame_y_radius"] * constants.UP
    config["bottom"] = config["frame_y_radius"] * constants.DOWN
    config["left_side"] = config["frame_x_radius"] * constants.LEFT
    config["right_side"] = config["frame_x_radius"] * constants.RIGHT

    # Handle the --tex_template flag.  Note we accept None if the flag is absent
    filename = (
        os.path.expanduser(args.tex_template) if args.tex_template is not None else None
    )

    if filename is not None and not os.access(filename, os.R_OK):
        # custom template not available, fallback to default
        logger.warning(
            f"Custom TeX template {filename} not found or not readable. "
            "Falling back to the default template."
        )
        filename = None
<<<<<<< HEAD
    config["tex_template_file"] = filename
    config["tex_template"] = (
        TexTemplateFromFile(filename=filename)
        if filename is not None
        else TexTemplate()
    )
=======
    config['tex_template_file'] = filename
    config['tex_template'] = (TexTemplateFromFile(filename=filename)
                              if filename is not None
                              else TexTemplate())

    return config


def _parse_file_writer_config(config_parser, args):
    """Parse config files and CLI arguments into a single dictionary."""
    # By default, use the CLI section of the digested .cfg files
    default = config_parser['CLI']

    # This will be the final file_writer_config dict exposed to the user
    fw_config = {}

    # Handle input files and scenes.  Note these cannot be set from
    # the .cfg files, only from CLI arguments
    fw_config['input_file'] = args.file
    fw_config['scene_names'] = (args.scene_names
                                if args.scene_names is not None else [])
    fw_config['output_file'] = args.output_file

    # Handle all options that are directly overridden by CLI
    # arguments.  Note ConfigParser options are all strings and each
    # needs to be converted to the appropriate type. Thus, we do this
    # in batches, depending on their type: booleans and strings
    for boolean_opt in ['preview', 'show_file_in_finder', 'quiet', 'sound',
                        'leave_progress_bars', 'write_to_movie', 'save_last_frame',
                        'save_pngs', 'save_as_gif', 'write_all']:
        attr = getattr(args, boolean_opt)
        fw_config[boolean_opt] = (default.getboolean(boolean_opt)
                                  if attr is None else attr)
    # for str_opt in ['media_dir', 'video_dir', 'tex_dir', 'text_dir']:
    for str_opt in ['media_dir']:
        attr = getattr(args, str_opt)
        fw_config[str_opt] = (default[str_opt] if attr is None else attr)
    dir_names = {'video_dir': 'videos',
                 'tex_dir': 'Tex',
                 'text_dir': 'texts'}
    for name in dir_names:
        fw_config[name] = os.path.join(fw_config['media_dir'], dir_names[name])

    # Handle the -s (--save_last_frame) flag: invalidate the -w flag
    # At this point the save_last_frame option has already been set by
    # both CLI and the cfg file, so read the config dict directly
    if fw_config['save_last_frame']:
        fw_config['write_to_movie'] = False

    # Handle the -t (--transparent) flag.  This flag determines which
    # section to use from the .cfg file.
    section = config_parser['transparent'] if args.transparent else default
    for opt in ['png_mode', 'movie_file_extension', 'background_opacity']:
        fw_config[opt] = section[opt]

    # Handle the -n flag.  Read first from the cfg and then override with CLI.
    # These two are integers -- use getint()
    for opt in ['from_animation_number', 'upto_animation_number']:
        fw_config[opt] = default.getint(opt)
    if fw_config['upto_animation_number'] == -1:
        fw_config['upto_animation_number'] = float('inf')
    nflag = args.from_animation_number
    if nflag is not None:
        if ',' in nflag:
            start, end = nflag.split(',')
            fw_config['from_animation_number'] = int(start)
            fw_config['upto_animation_number'] = int(end)
        else:
            fw_config['from_animation_number'] = int(nflag)

    # Handle the --dry_run flag.  This flag determines which section
    # to use from the .cfg file.  All options involved are boolean.
    # Note this overrides the flags -w, -s, -a, -g, and -i.
    if args.dry_run:
        for opt in ['write_to_movie', 'save_last_frame', 'save_pngs',
                    'save_as_gif', 'write_all']:
            fw_config[opt] = config_parser['dry_run'].getboolean(opt)

    # Read in the streaming section -- all values are strings
    fw_config['streaming'] = {opt: config_parser['streaming'][opt]
                              for opt in ['live_stream_name', 'twitch_stream_key',
                                          'streaming_protocol', 'streaming_ip',
                                          'streaming_protocol', 'streaming_client',
                                          'streaming_port', 'streaming_port',
                                          'streaming_console_banner']}

    # For internal use (no CLI flag)
    fw_config['skip_animations'] = any([fw_config['save_last_frame'],
                                        fw_config['from_animation_number']])

    return fw_config


def _parse_cli(arg_list, input=True):
    parser = argparse.ArgumentParser(
        description='Animation engine for explanatory math videos',
        epilog='Made with <3 by the manim community devs'
    )
    if input:
        parser.add_argument(
            "file",
            help="path to file holding the python code for the scene",
        )
        parser.add_argument(
            "scene_names",
            nargs="*",
            help="Name of the Scene class you want to see",
            default=[''],
        )
        parser.add_argument(
            "-o", "--output_file",
            help="Specify the name of the output file, if "
                 "it should be different from the scene class name",
            default='',
        )
>>>>>>> e7e29e88

    return config


# this is for the user
config = _parse_config(config_parser, args)
camera_config = config

_init_dirs(file_writer_config)<|MERGE_RESOLUTION|>--- conflicted
+++ resolved
@@ -86,130 +86,13 @@
             "Falling back to the default template."
         )
         filename = None
-<<<<<<< HEAD
     config["tex_template_file"] = filename
     config["tex_template"] = (
         TexTemplateFromFile(filename=filename)
         if filename is not None
         else TexTemplate()
     )
-=======
-    config['tex_template_file'] = filename
-    config['tex_template'] = (TexTemplateFromFile(filename=filename)
-                              if filename is not None
-                              else TexTemplate())
 
-    return config
-
-
-def _parse_file_writer_config(config_parser, args):
-    """Parse config files and CLI arguments into a single dictionary."""
-    # By default, use the CLI section of the digested .cfg files
-    default = config_parser['CLI']
-
-    # This will be the final file_writer_config dict exposed to the user
-    fw_config = {}
-
-    # Handle input files and scenes.  Note these cannot be set from
-    # the .cfg files, only from CLI arguments
-    fw_config['input_file'] = args.file
-    fw_config['scene_names'] = (args.scene_names
-                                if args.scene_names is not None else [])
-    fw_config['output_file'] = args.output_file
-
-    # Handle all options that are directly overridden by CLI
-    # arguments.  Note ConfigParser options are all strings and each
-    # needs to be converted to the appropriate type. Thus, we do this
-    # in batches, depending on their type: booleans and strings
-    for boolean_opt in ['preview', 'show_file_in_finder', 'quiet', 'sound',
-                        'leave_progress_bars', 'write_to_movie', 'save_last_frame',
-                        'save_pngs', 'save_as_gif', 'write_all']:
-        attr = getattr(args, boolean_opt)
-        fw_config[boolean_opt] = (default.getboolean(boolean_opt)
-                                  if attr is None else attr)
-    # for str_opt in ['media_dir', 'video_dir', 'tex_dir', 'text_dir']:
-    for str_opt in ['media_dir']:
-        attr = getattr(args, str_opt)
-        fw_config[str_opt] = (default[str_opt] if attr is None else attr)
-    dir_names = {'video_dir': 'videos',
-                 'tex_dir': 'Tex',
-                 'text_dir': 'texts'}
-    for name in dir_names:
-        fw_config[name] = os.path.join(fw_config['media_dir'], dir_names[name])
-
-    # Handle the -s (--save_last_frame) flag: invalidate the -w flag
-    # At this point the save_last_frame option has already been set by
-    # both CLI and the cfg file, so read the config dict directly
-    if fw_config['save_last_frame']:
-        fw_config['write_to_movie'] = False
-
-    # Handle the -t (--transparent) flag.  This flag determines which
-    # section to use from the .cfg file.
-    section = config_parser['transparent'] if args.transparent else default
-    for opt in ['png_mode', 'movie_file_extension', 'background_opacity']:
-        fw_config[opt] = section[opt]
-
-    # Handle the -n flag.  Read first from the cfg and then override with CLI.
-    # These two are integers -- use getint()
-    for opt in ['from_animation_number', 'upto_animation_number']:
-        fw_config[opt] = default.getint(opt)
-    if fw_config['upto_animation_number'] == -1:
-        fw_config['upto_animation_number'] = float('inf')
-    nflag = args.from_animation_number
-    if nflag is not None:
-        if ',' in nflag:
-            start, end = nflag.split(',')
-            fw_config['from_animation_number'] = int(start)
-            fw_config['upto_animation_number'] = int(end)
-        else:
-            fw_config['from_animation_number'] = int(nflag)
-
-    # Handle the --dry_run flag.  This flag determines which section
-    # to use from the .cfg file.  All options involved are boolean.
-    # Note this overrides the flags -w, -s, -a, -g, and -i.
-    if args.dry_run:
-        for opt in ['write_to_movie', 'save_last_frame', 'save_pngs',
-                    'save_as_gif', 'write_all']:
-            fw_config[opt] = config_parser['dry_run'].getboolean(opt)
-
-    # Read in the streaming section -- all values are strings
-    fw_config['streaming'] = {opt: config_parser['streaming'][opt]
-                              for opt in ['live_stream_name', 'twitch_stream_key',
-                                          'streaming_protocol', 'streaming_ip',
-                                          'streaming_protocol', 'streaming_client',
-                                          'streaming_port', 'streaming_port',
-                                          'streaming_console_banner']}
-
-    # For internal use (no CLI flag)
-    fw_config['skip_animations'] = any([fw_config['save_last_frame'],
-                                        fw_config['from_animation_number']])
-
-    return fw_config
-
-
-def _parse_cli(arg_list, input=True):
-    parser = argparse.ArgumentParser(
-        description='Animation engine for explanatory math videos',
-        epilog='Made with <3 by the manim community devs'
-    )
-    if input:
-        parser.add_argument(
-            "file",
-            help="path to file holding the python code for the scene",
-        )
-        parser.add_argument(
-            "scene_names",
-            nargs="*",
-            help="Name of the Scene class you want to see",
-            default=[''],
-        )
-        parser.add_argument(
-            "-o", "--output_file",
-            help="Specify the name of the output file, if "
-                 "it should be different from the scene class name",
-            default='',
-        )
->>>>>>> e7e29e88
 
     return config
 
