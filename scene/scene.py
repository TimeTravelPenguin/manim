--- conflicted
+++ resolved
@@ -590,8 +590,6 @@
             '-loglevel', 'error',
             temp_file_path,
         ]
-<<<<<<< HEAD
-=======
         if self.movie_file_extension == ".mov":
             # This is if the background of the exported video
             # should be transparent.
@@ -604,7 +602,6 @@
                 '-pix_fmt', 'yuv420p',
             ]
         command += [temp_file_path]
->>>>>>> baa5a1bb
         # self.writing_process = sp.Popen(command, stdin=sp.PIPE, shell=True)
         self.writing_process = sp.Popen(command, stdin=sp.PIPE)
 
